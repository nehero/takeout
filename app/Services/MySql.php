--- conflicted
+++ resolved
@@ -21,11 +21,6 @@
 
     protected $install = '-p {port}:3306 \
         -e MYSQL_ROOT_PASSWORD={root_password} \
-<<<<<<< HEAD
-        -v {volume}:/data.ms \
+        -v {volume}:/var/lib/mysql \
         {organization}/{imageName}:{tag}';
-=======
-        -v {volume}:/var/lib/mysql \
-        mysql:{tag}';
->>>>>>> 2ff263ec
 }